{
  "name": "@capacitor-community/bluetooth-le",
<<<<<<< HEAD
  "version": "3.1.4",
=======
  "version": "6.0.0-0",
>>>>>>> e9788d5b
  "description": "Capacitor plugin for Bluetooth Low Energy ",
  "main": "dist/plugin.cjs.js",
  "module": "dist/esm/index.js",
  "types": "dist/esm/index.d.ts",
  "unpkg": "dist/plugin.js",
  "scripts": {
    "verify": "npm run verify:ios && npm run verify:android && npm run verify:web",
    "verify:ios": "set -o pipefail && cd ios && pod install && xcodebuild clean build test -workspace Plugin.xcworkspace -scheme Plugin -destination \"platform=iOS Simulator,name=iPhone 15\" | xcpretty && cd ..",
    "verify:android": "cd android && ./gradlew clean build test && cd ..",
    "verify:web": "npm run test:coverage && npm run build",
    "lint": "npm run eslint && npm run prettier -- --check && npm run lint:ios",
    "lint:ios": "npm run swiftlint -- lint ios",
    "lint:android": "cd android && ./gradlew clean lint && cd ..",
    "fmt": "npm run eslint -- --fix && npm run prettier -- --write && npm run swiftlint -- lint --fix --format ios",
    "eslint": "eslint . --ext ts",
    "prettier": "prettier \"**/*.{css,html,ts,js,java}\"",
    "swiftlint": "node-swiftlint",
    "docgen": "docgen --api BleClientInterface --output-readme README.md --output-json dist/docs.json",
    "postdocgen": "prettier README.md --write",
    "build": "npm run clean && npm run docgen && tsc && rollup -c rollup.config.js",
    "clean": "rimraf ./dist",
    "watch": "tsc --watch",
    "prepublishOnly": "npm run build",
    "test": "jest",
    "test:coverage": "jest --coverage",
    "test:watch": "jest --watch",
    "version:dev": "npm version --no-git-tag-version $(git describe)",
    "release": "standard-version",
    "release:minor": "standard-version -r minor",
    "release:major": "standard-version -r major"
  },
  "author": "pwespi",
  "license": "MIT",
  "dependencies": {
    "@types/web-bluetooth": "^0.0.20"
  },
  "devDependencies": {
<<<<<<< HEAD
    "@capacitor/android": "^6.0.0",
    "@capacitor/cli": "^6.0.0",
    "@capacitor/core": "^6.0.0",
    "@capacitor/docgen": "0.2.0",
    "@capacitor/ios": "^6.0.0",
=======
    "@capacitor/android": "next",
    "@capacitor/cli": "next",
    "@capacitor/core": "next",
    "@capacitor/docgen": "0.2.0",
    "@capacitor/ios": "next",
>>>>>>> e9788d5b
    "@ionic/eslint-config": "^0.3.0",
    "@ionic/prettier-config": "^2.0.0",
    "@ionic/swiftlint-config": "^1.1.2",
    "@types/jest": "^29.2.5",
    "@typescript-eslint/eslint-plugin": "^5.47.1",
    "eslint": "^8.31.0",
    "jest": "^29.3.1",
    "jest-environment-jsdom": "^29.3.1",
    "prettier": "^2.8.1",
    "prettier-plugin-java": "^2.0.0",
    "rimraf": "^3.0.2",
    "rollup": "^2.79.1",
    "standard-version": "^9.5.0",
    "swiftlint": "^1.0.1",
    "ts-jest": "^29.0.3",
    "typescript": "~4.9.4"
  },
  "peerDependencies": {
<<<<<<< HEAD
    "@capacitor/core": "^6.0.0"
=======
    "@capacitor/core": "next"
>>>>>>> e9788d5b
  },
  "files": [
    "android/src/main/",
    "android/build.gradle",
    "dist/",
    "ios/Plugin/",
    "CapacitorCommunityBluetoothLe.podspec"
  ],
  "keywords": [
    "capacitor",
    "plugin",
    "native",
    "bluetooth"
  ],
  "capacitor": {
    "ios": {
      "src": "ios"
    },
    "android": {
      "src": "android"
    }
  },
  "prettier": "@ionic/prettier-config",
  "swiftlint": "@ionic/swiftlint-config",
  "eslintConfig": {
    "extends": "@ionic/eslint-config/recommended"
  },
  "repository": {
    "type": "git",
    "url": "https://github.com/capacitor-community/bluetooth-le"
  },
  "bugs": {
    "url": "https://github.com/capacitor-community/bluetooth-le/issues"
  },
  "volta": {
    "node": "20.11.0",
    "npm": "10.4.0"
  }
}<|MERGE_RESOLUTION|>--- conflicted
+++ resolved
@@ -1,10 +1,6 @@
 {
   "name": "@capacitor-community/bluetooth-le",
-<<<<<<< HEAD
   "version": "3.1.4",
-=======
-  "version": "6.0.0-0",
->>>>>>> e9788d5b
   "description": "Capacitor plugin for Bluetooth Low Energy ",
   "main": "dist/plugin.cjs.js",
   "module": "dist/esm/index.js",
@@ -42,19 +38,11 @@
     "@types/web-bluetooth": "^0.0.20"
   },
   "devDependencies": {
-<<<<<<< HEAD
     "@capacitor/android": "^6.0.0",
     "@capacitor/cli": "^6.0.0",
     "@capacitor/core": "^6.0.0",
     "@capacitor/docgen": "0.2.0",
     "@capacitor/ios": "^6.0.0",
-=======
-    "@capacitor/android": "next",
-    "@capacitor/cli": "next",
-    "@capacitor/core": "next",
-    "@capacitor/docgen": "0.2.0",
-    "@capacitor/ios": "next",
->>>>>>> e9788d5b
     "@ionic/eslint-config": "^0.3.0",
     "@ionic/prettier-config": "^2.0.0",
     "@ionic/swiftlint-config": "^1.1.2",
@@ -73,11 +61,7 @@
     "typescript": "~4.9.4"
   },
   "peerDependencies": {
-<<<<<<< HEAD
     "@capacitor/core": "^6.0.0"
-=======
-    "@capacitor/core": "next"
->>>>>>> e9788d5b
   },
   "files": [
     "android/src/main/",
