{
<<<<<<< HEAD
  "name": "bluetooth-le-opendroneid",
  "version": "2.0.1",
=======
  "name": "@capacitor-community/bluetooth-le",
  "version": "7.0.0",
>>>>>>> ceb05efc
  "description": "Capacitor plugin for Bluetooth Low Energy ",
  "main": "dist/plugin.cjs.js",
  "module": "dist/esm/index.js",
  "types": "dist/esm/index.d.ts",
  "unpkg": "dist/plugin.js",
  "scripts": {
    "verify": "npm run verify:ios && npm run verify:android && npm run verify:web",
    "verify:ios": "set -o pipefail && cd ios && pod install && xcodebuild clean build test -workspace Plugin.xcworkspace -scheme Plugin -destination \"platform=iOS Simulator,name=iPhone 16\" | xcpretty && cd ..",
    "verify:android": "cd android && ./gradlew clean build test && cd ..",
    "verify:web": "npm run test:coverage && npm run build",
    "lint": "npm run eslint && npm run prettier -- --check && npm run lint:ios",
    "lint:ios": "npm run swiftlint -- lint ios",
    "lint:android": "cd android && ./gradlew clean lint && cd ..",
    "fmt": "npm run eslint -- --fix && npm run prettier -- --write && npm run swiftlint -- lint --fix --format ios",
    "eslint": "eslint . --ext ts",
    "prettier": "prettier \"**/*.{css,html,ts,js}\"",
    "swiftlint": "node-swiftlint",
    "docgen": "docgen --api BleClientInterface --output-readme README.md --output-json dist/docs.json",
    "postdocgen": "prettier README.md --write",
    "build": "npm run clean && npm run docgen && tsc && rollup -c rollup.config.mjs",
    "clean": "rimraf ./dist",
    "watch": "tsc --watch",
    "prepublishOnly": "npm run build",
    "test": "jest",
    "test:coverage": "jest --coverage",
    "test:watch": "jest --watch",
    "version:dev": "npm version --no-git-tag-version $(git describe)",
    "release": "standard-version",
    "release:minor": "standard-version -r minor",
    "release:major": "standard-version -r major"
  },
  "author": "pwespi",
  "license": "MIT",
  "dependencies": {
    "@types/web-bluetooth": "^0.0.20"
  },
  "devDependencies": {
    "@capacitor/android": "^7.0.0",
    "@capacitor/cli": "^7.0.0",
    "@capacitor/core": "^7.0.0",
    "@capacitor/docgen": "^0.3.0",
    "@capacitor/ios": "^7.0.0",
    "@ionic/eslint-config": "^0.4.0",
    "@ionic/prettier-config": "^4.0.0",
    "@ionic/swiftlint-config": "^2.0.0",
    "@types/jest": "^29.2.5",
    "eslint": "^8.57.0",
    "jest": "^29.3.1",
    "jest-environment-jsdom": "^29.3.1",
    "prettier": "^3.4.2",
    "rimraf": "^6.0.1",
    "rollup": "^4.30.1",
    "standard-version": "^9.5.0",
    "swiftlint": "^2.0.0",
    "ts-jest": "^29.0.3",
    "typescript": "~4.9.4"
  },
  "peerDependencies": {
    "@capacitor/core": ">=7.0.0"
  },
  "files": [
    "android/src/main/",
    "android/build.gradle",
    "dist/",
    "ios/Plugin/",
    "BluetoothLeOpendroneid.podspec"
  ],
  "keywords": [
    "capacitor",
    "plugin",
    "native",
    "bluetooth"
  ],
  "capacitor": {
    "ios": {
      "src": "ios"
    },
    "android": {
      "src": "android"
    }
  },
  "prettier": "@ionic/prettier-config",
  "swiftlint": "@ionic/swiftlint-config",
  "eslintConfig": {
    "extends": "@ionic/eslint-config/recommended"
  },
  "repository": {
    "type": "git",
    "url": "https://github.com/emmanuelorobinson/bluetooth-le-opendroneid"
  },
  "bugs": {
    "url": "https://github.com/emmanuelorobinson/bluetooth-le-opendroneid/issues"
  },
  "volta": {
    "node": "22.13.1",
    "npm": "11.0.0"
  }
}<|MERGE_RESOLUTION|>--- conflicted
+++ resolved
@@ -1,11 +1,6 @@
 {
-<<<<<<< HEAD
   "name": "bluetooth-le-opendroneid",
-  "version": "2.0.1",
-=======
-  "name": "@capacitor-community/bluetooth-le",
   "version": "7.0.0",
->>>>>>> ceb05efc
   "description": "Capacitor plugin for Bluetooth Low Energy ",
   "main": "dist/plugin.cjs.js",
   "module": "dist/esm/index.js",
